--- conflicted
+++ resolved
@@ -2,17 +2,9 @@
 
 on:
   schedule:
-<<<<<<< HEAD
     # Run every 10 minutes
     - cron: '*/10 * * * *'
   workflow_dispatch: # Allow manual triggering
-=======
-    # Run every 30 minutes to avoid rate limiting
-    - cron: '*/5 * * * *'
-  
-  # Allow manual triggering
-  workflow_dispatch:
->>>>>>> bd7bbc8a
 
 jobs:
   monitor:
@@ -44,4 +36,6 @@
       env:
         GMAIL_EMAIL: ${{ secrets.GMAIL_EMAIL }}
         GMAIL_APP_PASSWORD: ${{ secrets.GMAIL_APP_PASSWORD }}
+        EMAIL_RECIPIENT_1: ${{ secrets.EMAIL_RECIPIENT_1 }}
+        EMAIL_RECIPIENT_2: ${{ secrets.EMAIL_RECIPIENT_2 }}
       run: python github_monitor.py